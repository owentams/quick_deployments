--- conflicted
+++ resolved
@@ -8,17 +8,11 @@
 from requests import get, ConnectionError
 from pytest import raises
 from src.config import Config
-<<<<<<< HEAD
 from src.basic_nginx_site import BasicNginXSite, BlankMounted_BasicNginXSite
 from src.basic_nginx_site import FolderCopiedToVolume_BasicNginXSite
 from src.basic_nginx_site import CopyFilesToMountedWebroot_BasicNginxSite
 from src.basic_nginx_site import SpecifiedFilesCopiedToVolume_BasicNginXSite
-from src.misc_functions import hash_of_file, perms
-=======
-from src.misc_functions import perms, hash_of_file, hash_of_str
-from src.misc_functions import check_for_image
-from src.basic_nginx_site import BasicNginXSite
->>>>>>> 1a7ac63d
+from src.misc_functions import hash_of_file, perms, hash_of_str
 from shutil import rmtree
 
 
@@ -255,12 +249,7 @@
 
     @property
     def instance(self) -> BasicNginXSite:
-<<<<<<< HEAD
         return CopyFilesToMountedWebroot_BasicNginxSite(
-=======
-        """The intance of the object to work with."""
-        return BasicNginXSite.copy_files_to_mounted_webroot(
->>>>>>> 1a7ac63d
             "test-copy_files_to_mounted_webroot-nginx",
             self.index_path,
             self.errpage_path
